--- conflicted
+++ resolved
@@ -1,5 +1 @@
-<<<<<<< HEAD
 This is commit 3
-=======
-This is commit 2
->>>>>>> aa986ad4
